from typing import Optional
from sqlalchemy.orm import Session
from sqlalchemy import select
from sqlalchemy.exc import SQLAlchemyError
from ..models import VoiceJobProcess, Voice, User
from ..services.composite_service import CompositeService
import threading


def _send_fcm_notification_background(voice_id: int, care_user_id: int, user_name: str, username: str):
    """FCM 알림 전송을 백그라운드 스레드에서 실행"""
    try:
        from ..database import SessionLocal
        from ..services.fcm_service import FcmService
        
        # 새로운 세션 생성 (스레드 안전)
        db = SessionLocal()
        try:
            fcm_service = FcmService(db)
            
            # 알림 제목 및 내용
<<<<<<< HEAD
            title = "마음일기가 도착했어요!"
            body = f"지금 {user_name} 님이 마음일기를 남겼으니 확인해보세요!"
=======
            title = "음성 분석 완료"
            body = f"{user_name}님의 음성 분석이 완료되었습니다."
>>>>>>> 428b35a5
            
            # 알림 데이터 (앱에서 음성 상세 페이지로 이동할 수 있도록)
            data = {
                "type": "voice_composite_completed",
                "voice_id": str(voice_id),
                "user_name": user_name,
                "username": username
            }
            
            # CARE 사용자에게 알림 발송
            result = fcm_service.send_notification_to_user(
                user_id=care_user_id,
                title=title,
                body=body,
                data=data
            )
            
            import logging
            logging.info(f"FCM notification sent to CARE user (user_id={care_user_id}, voice_id={voice_id}): {result}")
        finally:
            db.close()
    
    except Exception as e:
        # FCM 전송 실패해도 Notification은 이미 저장되었으므로 로그만 남기고 계속 진행
        import logging
        logging.warning(f"FCM notification failed but notification record was saved (voice_id={voice_id}): {str(e)}")


def _send_composite_completion_notification(session: Session, voice_id: int):
    """voice_composite 생성 완료 시 연결된 CARE 사용자에게 알림 발송 및 알림 기록 저장"""
    # 1. voice 조회
    voice = session.query(Voice).filter(Voice.voice_id == voice_id).first()
    if not voice:
        return
    
    # 2. USER 조회
    user = session.query(User).filter(User.user_id == voice.user_id).first()
    if not user or user.role != 'USER':
        return  # USER만 처리
    
    # 3. 연결된 CARE 사용자 찾기 (connecting_user_code = user.username인 CARE)
    care_user = session.query(User).filter(
        User.role == 'CARE',
        User.connecting_user_code == user.username
    ).first()
    
    if not care_user:
        return  # 연결된 CARE 사용자가 없으면 알림 발송 안 함
    
    # 4. voice_composite에서 top_emotion 조회
    from ..models import VoiceComposite
    voice_composite = session.query(VoiceComposite).filter(
        VoiceComposite.voice_id == voice_id
    ).first()
    top_emotion = voice_composite.top_emotion if voice_composite else None
    
    # 5. 알림 기록 생성 (DB 저장) - FCM 실패와 무관하게 반드시 저장
    try:
        from ..repositories.notification_repo import create_notification
        notification = create_notification(
            session=session,
            voice_id=voice_id,
            name=user.name,
            top_emotion=top_emotion
        )
        import logging
        logging.info(f"Notification record created: notification_id={notification.notification_id}, voice_id={voice_id}")
    except Exception as e:
        import logging
        logging.error(f"Failed to create notification record: {str(e)}")
        # Notification 생성 실패는 전체 프로세스 중단
        return
    
    # 6. FCM 알림 발송을 백그라운드 스레드에서 비동기로 실행
    thread = threading.Thread(
        target=_send_fcm_notification_background,
        args=(voice_id, care_user.user_id, user.name, user.username),
        daemon=True  # 메인 프로세스 종료 시 함께 종료
    )
    thread.start()
    import logging
    logging.info(f"FCM notification task started in background for voice_id={voice_id}, care_user_id={care_user.user_id}")


def ensure_job_row(session: Session, voice_id: int) -> VoiceJobProcess:
    row = session.query(VoiceJobProcess).filter(VoiceJobProcess.voice_id == voice_id).first()
    if not row:
        row = VoiceJobProcess(voice_id=voice_id, text_done=0, audio_done=0, locked=0)
        session.add(row)
        session.commit()
        session.refresh(row)
    return row


def mark_text_done(session: Session, voice_id: int) -> None:
    row = ensure_job_row(session, voice_id)
    row.text_done = 1
    session.commit()


def mark_audio_done(session: Session, voice_id: int) -> None:
    row = ensure_job_row(session, voice_id)
    row.audio_done = 1
    session.commit()


def try_aggregate(session: Session, voice_id: int) -> bool:
    """Try to aggregate when both tasks are done; use a simple DB lock flag to prevent race."""
    try:
        from ..performance_logger import get_performance_logger
        logger = get_performance_logger(voice_id)
        
        row = session.query(VoiceJobProcess).with_for_update().filter(VoiceJobProcess.voice_id == voice_id).first()
        if not row:
            return False
        if row.locked:
            return False
        if not (row.text_done and row.audio_done):
            return False

        row.locked = 1
        session.commit()
        try:
            logger.log_step("voice_composite 입력 시작", category="async")
            service = CompositeService(session)
            service.compute_and_save_composite(voice_id)
            logger.log_step("완료", category="async")
        except Exception:
            session.rollback()
            refreshed = session.query(VoiceJobProcess).with_for_update().filter(
                VoiceJobProcess.voice_id == voice_id
            ).first()
            if refreshed and refreshed.locked:
                refreshed.locked = 0
                session.commit()
            raise
        else:
            row.locked = 0
            session.commit()
        
        # voice_composite 생성 완료 → 연결된 CARE 사용자에게 알림 발송
        try:
            _send_composite_completion_notification(session, voice_id)
        except Exception as e:
            # 알림 실패는 로그만 남기고 전체 프로세스는 계속 진행
            import logging
            logging.error(f"Failed to send FCM notification for voice_id={voice_id}: {str(e)}")

        # 로그 파일 저장 및 정리
        logger.save_to_file()
        from ..performance_logger import clear_logger
        clear_logger(voice_id)
        
        return True
    except SQLAlchemyError:
        session.rollback()
        return False<|MERGE_RESOLUTION|>--- conflicted
+++ resolved
@@ -19,13 +19,9 @@
             fcm_service = FcmService(db)
             
             # 알림 제목 및 내용
-<<<<<<< HEAD
             title = "마음일기가 도착했어요!"
             body = f"지금 {user_name} 님이 마음일기를 남겼으니 확인해보세요!"
-=======
-            title = "음성 분석 완료"
-            body = f"{user_name}님의 음성 분석이 완료되었습니다."
->>>>>>> 428b35a5
+
             
             # 알림 데이터 (앱에서 음성 상세 페이지로 이동할 수 있도록)
             data = {
