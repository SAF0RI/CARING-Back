import os
import time
from typing import Optional, Dict, Any, Tuple
from sqlalchemy.orm import Session
from fastapi import UploadFile, HTTPException
from io import BytesIO
import asyncio
import tempfile
import librosa
import soundfile as sf
import numpy as np
from .s3_service import upload_fileobj, get_presigned_url
from .stt_service import transcribe_voice
from .nlp_service import analyze_text_sentiment
from .emotion_service import analyze_voice_emotion
from .constants import VOICE_BASE_PREFIX, DEFAULT_UPLOAD_FOLDER
from .db_service import get_db_service
from .auth_service import get_auth_service
from .repositories.job_repo import ensure_job_row, mark_text_done, mark_audio_done, try_aggregate
from .performance_logger import get_performance_logger, clear_logger
from sqlalchemy import func, extract
from .models import VoiceAnalyze, Voice
from datetime import datetime
from calendar import monthrange
from collections import Counter, defaultdict


class VoiceService:
    """음성 관련 서비스"""
    
    def __init__(self, db: Session):
        self.db = db
        self.db_service = get_db_service(db)
        self.auth_service = get_auth_service(db)
    
    def _convert_to_wav(self, file_content: bytes, original_filename: str) -> Tuple[bytes, str]:
        """Convert any audio to WAV format (16kHz, mono)"""
        tmp_input = None
        tmp_output = None
        try:
            ext = original_filename.rsplit('.', 1)[-1].lower() if '.' in original_filename else 'wav'
            tmp_input = tempfile.NamedTemporaryFile(suffix=f'.{ext}', delete=False)
            tmp_input.write(file_content)
            tmp_input.flush()

            audio, sr = librosa.load(tmp_input.name, sr=16000, mono=True)
            audio = np.clip(audio, -1.0, 1.0)

            tmp_output = tempfile.NamedTemporaryFile(suffix='.wav', delete=False)
            sf.write(tmp_output.name, audio, 16000, format='WAV')

            with open(tmp_output.name, 'rb') as f:
                wav_bytes = f.read()

            base_name = original_filename.rsplit('.', 1)[0] if '.' in original_filename else original_filename
            wav_filename = f"{base_name}.wav"

            return wav_bytes, wav_filename
        finally:
            if tmp_input:
                try:
                    os.unlink(tmp_input.name)
                except:
                    pass
            if tmp_output:
                try:
                    os.unlink(tmp_output.name)
                except:
                    pass
    
    async def upload_user_voice(self, file: UploadFile, username: str) -> Dict[str, Any]:
        """
        사용자 음성 파일 업로드 (S3 + DB 저장)
        모든 파일은 WAV로 변환 후 처리
        
        Args:
            file: 업로드된 음성 파일
            username: 사용자 아이디
            
        Returns:
            dict: 업로드 결과
        """
        logger = None
        try:
            # 성능 추적 시작
            logger = get_performance_logger(0)  # voice_id는 나중에 설정
            logger.log_step("시작")
            
            # 1. 사용자 조회
            user = self.auth_service.get_user_by_username(username)
            if not user:
                return {
                    "success": False,
                    "message": "User not found"
                }
            
            # 2. 파일 확장자 검증
            if not (file.filename.endswith('.wav') or file.filename.endswith('.m4a')):
                return {
                    "success": False,
                    "message": "Only .wav and .m4a files are allowed"
                }
            
            # 3. 파일 읽기 및 WAV 변환
            file_content = await file.read()
            wav_content, wav_filename = self._convert_to_wav(file_content, file.filename)
            logger.log_step("파일변환 완료")
            
            # 4. S3 업로드 (WAV 파일)
            bucket = os.getenv("S3_BUCKET_NAME")
            if not bucket:
                return {
                    "success": False,
                    "message": "S3_BUCKET_NAME not configured"
                }
            
            base_prefix = VOICE_BASE_PREFIX.rstrip("/")
            effective_prefix = f"{base_prefix}/{DEFAULT_UPLOAD_FOLDER}".rstrip("/")
            key = f"{effective_prefix}/{wav_filename}"
            
            file_obj_for_s3 = BytesIO(wav_content)
            upload_fileobj(bucket=bucket, key=key, fileobj=file_obj_for_s3)
            logger.log_step("s3업로드 완료")
            
            # 5. 데이터베이스 저장 (기본 정보만)
            # 파일 크기로 대략적인 duration 추정
            file_size_mb = len(wav_content) / (1024 * 1024)
            estimated_duration_ms = int(file_size_mb * 1000)  # 대략적인 추정
            
            # Voice 저장 (STT 없이 기본 정보만)
            voice = self.db_service.create_voice(
                voice_key=key,
                voice_name=wav_filename,
                duration_ms=estimated_duration_ms,
                user_id=user.user_id,
                sample_rate=16000  # 기본값
            )
            # ensure job row
            ensure_job_row(self.db, voice.voice_id)
            logger.log_step("데이터베이스 입력 완료")
            
            # logger를 voice_id로 다시 생성 (기존 시간 유지)
            original_start = logger.start_time
            clear_logger(0)
            logger = get_performance_logger(voice.voice_id, preserve_time=original_start)
            # 기존 단계들 복사
            for step in ["시작", "파일변환 완료", "s3업로드 완료", "데이터베이스 입력 완료"]:
                if step in logger.steps:
                    continue
                logger.steps[step] = time.time() - original_start
            logger.voice_id = voice.voice_id
            
            # 6. 비동기 후처리 (STT→NLP, 음성 감정 분석) - WAV 데이터 사용
            # 메모리 모니터링: 비동기 작업 시작 전
            from .memory_monitor import log_memory_info
            log_memory_info(f"Before async tasks - voice_id={voice.voice_id}")
            
            asyncio.create_task(self._process_stt_and_nlp_background(wav_content, wav_filename, voice.voice_id))
            asyncio.create_task(self._process_audio_emotion_background(wav_content, wav_filename, voice.voice_id))
            
            return {
                "success": True,
                "message": "음성 파일이 성공적으로 업로드되었습니다.",
                "voice_id": voice.voice_id
            }
        except Exception as e:
            if logger:
                logger.save_to_file()
                clear_logger(logger.voice_id or 0)
            return {
                "success": False,
                "message": f"업로드 실패: {str(e)}"
            }
    
    async def _process_stt_and_nlp_background(self, file_content: bytes, filename: str, voice_id: int):
        """STT → NLP 순차 처리 (백그라운드 비동기)"""
        logger = get_performance_logger(voice_id)
        try:
            logger.log_step("(비동기 작업) STT 작업 시작", category="async")
            
            # 1. STT 처리 (스레드 풀에서 실행하여 실제 병렬 처리 가능)
            file_obj_for_stt = BytesIO(file_content)
            
            class TempUploadFile:
                def __init__(self, content, filename):
                    self.file = content
                    self.filename = filename
                    self.content_type = "audio/m4a" if filename.endswith('.m4a') else "audio/wav"
            
            stt_file = TempUploadFile(file_obj_for_stt, filename)
            # 동기 함수를 스레드에서 실행하여 블로킹 방지 및 병렬 처리 가능
            stt_result = await asyncio.to_thread(transcribe_voice, stt_file, "ko-KR")
            
            if not stt_result.get("transcript"):
                print(f"STT 변환 실패: voice_id={voice_id}")
                return
            
            transcript = stt_result["transcript"]
            confidence = stt_result.get("confidence", 0)
            logger.log_step("stt 추출 완료", category="async")
            
            # 2. NLP 감정 분석 (STT 결과로) - 스레드에서 실행
            nlp_result = await asyncio.to_thread(analyze_text_sentiment, transcript, "ko")
            logger.log_step("nlp 작업 완료", category="async")
            
            # 3. VoiceContent 저장 (STT 결과 + NLP 감정 분석 결과)
            score_bps = None
            magnitude_x1000 = None
            
            if "sentiment" in nlp_result and nlp_result["sentiment"]:
                sentiment = nlp_result["sentiment"]
                score_bps = int(sentiment.get("score", 0) * 10000)  # -10000~10000
                magnitude = sentiment.get("magnitude", 0)
                magnitude_x1000 = int(magnitude * 1000)  # 0~?
            
            self.db_service.create_voice_content(
                voice_id=voice_id,
                content=transcript,
                score_bps=score_bps,
                magnitude_x1000=magnitude_x1000,
                locale="ko-KR",
                provider="google",
                confidence_bps=int(confidence * 10000)
            )
            logger.log_step("데이터베이스 입력 완료 (STT/NLP)", category="async")
            
            # mark text done and try aggregate
            mark_text_done(self.db, voice_id)
            try_aggregate(self.db, voice_id)
            
            print(f"STT → NLP 처리 완료: voice_id={voice_id}")
            
        except Exception as e:
            print(f"STT → NLP 처리 중 오류 발생: {e}")

    async def _process_audio_emotion_background(self, file_content: bytes, filename: str, voice_id: int):
        """음성 파일 자체의 감정 분석을 백그라운드에서 수행하여 voice_analyze 저장"""
        logger = get_performance_logger(voice_id)
        try:
            logger.log_step("(비동기 작업) 모델 작업 시작", category="async")
            file_obj = BytesIO(file_content)

            class TempUploadFile:
                def __init__(self, content, filename):
                    self.file = content
                    self.filename = filename
                    self.content_type = "audio/m4a" if filename.endswith('.m4a') else "audio/wav"

            emotion_file = TempUploadFile(file_obj, filename)
            # CPU 집약적 작업을 스레드에서 실행하여 다른 요청과 병렬 처리 가능
            result = await asyncio.to_thread(analyze_voice_emotion, emotion_file)

            # 디버그 로그: 전체 결과 요약
            try:
                top_em = result.get('top_emotion') or result.get('emotion')
                conf = result.get('confidence')
                mv = result.get('model_version')
                em_scores = result.get('emotion_scores') or {}
                print(f"[emotion] result voice_id={voice_id} top={top_em} conf={conf} model={mv} scores={{{k: round(float(v),4) for k,v in em_scores.items()}}}", flush=True)
            except Exception:
                pass

            # 디버그 로그: 전체 결과 요약
            try:
                top_em = result.get('top_emotion') or result.get('emotion')
                conf = result.get('confidence')
                mv = result.get('model_version')
                em_scores = result.get('emotion_scores') or {}
                print(f"[emotion] result voice_id={voice_id} top={top_em} conf={conf} model={mv} scores={{{k: round(float(v),4) for k,v in em_scores.items()}}}", flush=True)
            except Exception:
                pass

            def to_bps(v: float) -> int:
                try:
                    return max(0, min(10000, int(round(float(v) * 10000))))
                except Exception:
                    return 0

            probs = result.get("emotion_scores", {})
            happy = to_bps(probs.get("happy", probs.get("happiness", 0)))
            sad = to_bps(probs.get("sad", probs.get("sadness", 0)))
            neutral = to_bps(probs.get("neutral", 0))
            angry = to_bps(probs.get("angry", probs.get("anger", 0)))
            fear = to_bps(probs.get("fear", probs.get("fearful", 0)))
            surprise = to_bps(probs.get("surprise", probs.get("surprised", 0)))

            # 모델 응답 키 보정: emotion_service는 기본적으로 "emotion"을 반환
            top_emotion = result.get("top_emotion") or result.get("label") or result.get("emotion")
            top_conf = result.get("top_confidence") or result.get("confidence", 0)
            top_conf_bps = to_bps(top_conf)
            model_version = result.get("model_version")
            if isinstance(model_version, str) and len(model_version) > 32:
                model_version = model_version[:32]

            total_raw = happy + sad + neutral + angry + fear + surprise
            print(f"[voice_analyze] ROUND 이전: happy={happy}, sad={sad}, neutral={neutral}, angry={angry}, fear={fear}, surprise={surprise} → 합계={total_raw}")
            if total_raw == 0:
                # 모델이 확률을 반환하지 못한 경우: 중립 100%
                print(f"[voice_analyze] 확률 없음: 모두 0 → neutral=10000")
                happy, sad, neutral, angry, fear, surprise = 0, 0, 10000, 0, 0, 0
            else:
                # 비율 보정(라운딩 후 합 10000로 맞춤)
                scale = 10000 / float(total_raw)
                before_vals = {
                    "happy": happy, "sad": sad, "neutral": neutral, 
                    "angry": angry, "fear": fear, "surprise": surprise,
                }
                vals = {
                    "happy": int(round(happy * scale)),
                    "sad": int(round(sad * scale)),
                    "neutral": int(round(neutral * scale)),
                    "angry": int(round(angry * scale)),
                    "fear": int(round(fear * scale)),
                    "surprise": int(round(surprise * scale)),
                }
                print(f"[voice_analyze] ROUND: raw={before_vals} scale={scale:.5f} → after={vals}")
                diff = 10000 - sum(vals.values())
                if diff != 0:
                    # 가장 큰 항목에 차이를 보정(음수/양수 모두 처리)
                    key_max = max(vals, key=lambda k: vals[k])
                    print(f"[voice_analyze] DIFF 보정: {diff} → max_emotion={key_max} ({vals[key_max]}) before")
                    vals[key_max] = max(0, min(10000, vals[key_max] + diff))
                    print(f"[voice_analyze] DIFF 보정: {diff} → max_emotion={key_max} after={vals[key_max]}")
                happy, sad, neutral, angry, fear, surprise = (
                    vals["happy"], vals["sad"], vals["neutral"], vals["angry"], vals["fear"], vals["surprise"]
                )

            # DB 저장 직전 값 로깅
            try:
                print(
                    f"[voice_analyze] to_db voice_id={voice_id} "
                    f"vals={{'happy': {happy}, 'sad': {sad}, 'neutral': {neutral}, 'angry': {angry}, 'fear': {fear}, 'surprise': {surprise}}} "
                    f"top={top_emotion} conf_bps={top_conf_bps} model={model_version}"
                )
            except Exception:
                pass

            self.db_service.create_voice_analyze(
                voice_id=voice_id,
                happy_bps=happy,
                sad_bps=sad,
                neutral_bps=neutral,
                angry_bps=angry,
                fear_bps=fear,
                surprise_bps=surprise,
                top_emotion=top_emotion,
                top_confidence_bps=top_conf_bps,
                model_version=model_version,
            )
<<<<<<< HEAD
            logger.log_step("모델 작업 완료", category="async")
            logger.log_step("데이터베이스 입력 완료 (모델)", category="async")
            
            # mark audio done and try aggregate
            mark_audio_done(self.db, voice_id)
            try_aggregate(self.db, voice_id)
=======
>>>>>>> b934defc
            print(f"[voice_analyze] saved voice_id={voice_id} top={top_emotion} conf_bps={top_conf_bps}", flush=True)
        except Exception as e:
            print(f"Audio emotion background error: {e}", flush=True)
    
    def get_user_voice_list(self, username: str) -> Dict[str, Any]:
        """
        사용자 음성 리스트 조회
        
        Args:
            username: 사용자 아이디
            
        Returns:
            dict: 음성 리스트
        """
        try:
            # 1. 사용자 조회
            user = self.auth_service.get_user_by_username(username)
            if not user:
                return {
                    "success": False,
                    "voices": []
                }
            
            # 2. 사용자의 음성 목록 조회
            voices = self.db_service.get_voices_by_user(user.user_id)
            
            # S3 버킷 정보
            bucket = os.getenv("S3_BUCKET_NAME")
            
            voice_list = []
            for voice in voices:
                # 생성 날짜
                created_at = voice.created_at.isoformat() if voice.created_at else ""
                
                # 감정 (voice_composite에서 top_emotion 가져오기, 없으면 null)
                emotion = None
                if voice.voice_composite:
                    emotion = voice.voice_composite.top_emotion
                
                # 질문 제목 (voice_question -> question.content)
                question_title = None
                # voice는 이미 relationship으로 questions를 가지고 있음
                if voice.questions:
                    question_title = voice.questions[0].content
                
                # 음성 내용
                content = "아직 기록이 완성되지 않았습니다"
                if voice.voice_content and voice.voice_content.content:
                    content = voice.voice_content.content
                
                # S3 URL 생성
                s3_url = None
                if bucket and voice.voice_key:
                    s3_url = get_presigned_url(bucket, voice.voice_key, expires_in=3600)
                
                voice_list.append({
                    "voice_id": voice.voice_id,
                    "created_at": created_at,
                    "emotion": emotion,
                    "question_title": question_title,
                    "content": content,
                    "s3_url": s3_url
                })
            
            return {
                "success": True,
                "voices": voice_list
            }
            
        except Exception as e:
            return {
                "success": False,
                "voices": []
            }

    def get_care_voice_list(self, care_username: str, skip: int = 0, limit: int = 20) -> Dict[str, Any]:
        """보호자 페이지: 연결된 사용자의 분석 완료 음성 목록 조회(페이징)"""
        try:
            voices = self.db_service.get_care_voices(care_username, skip=skip, limit=limit)
            items = []
            for v in voices:
                created_at = v.created_at.isoformat() if v.created_at else ""
                emotion = v.voice_composite.top_emotion if v.voice_composite else None
                items.append({
                    "voice_id": v.voice_id,
                    "created_at": created_at,
                    "emotion": emotion,
                })
            return {"success": True, "voices": items}
        except Exception:
            return {"success": False, "voices": []}

    def get_user_voice_detail(self, voice_id: int, username: str) -> Dict[str, Any]:
        """voice_id와 username으로 상세 정보 조회"""
        try:
            voice = self.db_service.get_voice_detail_for_username(voice_id, username)
            if not voice:
                return {"success": False, "error": "Voice not found or not owned by user"}

            title = None
            if voice.questions:
                title = voice.questions[0].content

            top_emotion = None
            if voice.voice_composite:
                top_emotion = voice.voice_composite.top_emotion

            created_at = voice.created_at.isoformat() if voice.created_at else ""

            voice_content = None
            if voice.voice_content:
                voice_content = voice.voice_content.content

            # S3 URL 생성
            bucket = os.getenv("S3_BUCKET_NAME")
            s3_url = None
            if bucket and voice.voice_key:
                s3_url = get_presigned_url(bucket, voice.voice_key, expires_in=3600)

            return {
                "success": True,
                "title": title,
                "top_emotion": top_emotion,
                "created_at": created_at,
                "voice_content": voice_content,
                "s3_url": s3_url,
            }
        except Exception:
            return {"success": False, "error": "Failed to fetch voice detail"}

    def delete_user_voice(self, voice_id: int, username: str) -> Dict[str, Any]:
        """사용자 소유 검증 후 음성 및 연관 데이터 삭제"""
        try:
            voice = self.db_service.get_voice_owned_by_username(voice_id, username)
            if not voice:
                return {"success": False, "message": "Voice not found or not owned by user"}

            ok = self.db_service.delete_voice_with_relations(voice_id)
            if not ok:
                return {"success": False, "message": "Delete failed"}
            return {"success": True, "message": "Deleted"}
        except Exception as e:
            return {"success": False, "message": f"Delete error: {str(e)}"}
    
    async def upload_voice_with_question(self, file: UploadFile, username: str, question_id: int) -> Dict[str, Any]:
        """
        질문과 함께 음성 파일 업로드 (S3 + DB 저장 + STT + voice_question 매핑)
        모든 파일은 WAV로 변환 후 처리
        
        Args:
            file: 업로드된 음성 파일
            username: 사용자 아이디
            question_id: 질문 ID
            
        Returns:
            dict: 업로드 결과
        """
        logger = None
        try:
            # 성능 추적 시작
            logger = get_performance_logger(0)  # voice_id는 나중에 설정
            logger.log_step("시작")
            
            # 1. 사용자 조회
            user = self.auth_service.get_user_by_username(username)
            if not user:
                return {
                    "success": False,
                    "message": "User not found"
                }
            
            # 2. 질문 조회
            question = self.db_service.get_question_by_id(question_id)
            if not question:
                return {
                    "success": False,
                    "message": "Question not found"
                }
            
            # 3. 파일 확장자 검증
            if not (file.filename.endswith('.wav') or file.filename.endswith('.m4a')):
                return {
                    "success": False,
                    "message": "Only .wav and .m4a files are allowed"
                }
            
            # 4. 파일 읽기 및 WAV 변환
            file_content = await file.read()
            wav_content, wav_filename = self._convert_to_wav(file_content, file.filename)
            logger.log_step("파일변환 완료")
            
            # 5. S3 업로드 (WAV 파일)
            bucket = os.getenv("S3_BUCKET_NAME")
            if not bucket:
                return {
                    "success": False,
                    "message": "S3_BUCKET_NAME not configured"
                }
            
            base_prefix = VOICE_BASE_PREFIX.rstrip("/")
            effective_prefix = f"{base_prefix}/{DEFAULT_UPLOAD_FOLDER}".rstrip("/")
            key = f"{effective_prefix}/{wav_filename}"
            
            file_obj_for_s3 = BytesIO(wav_content)
            upload_fileobj(bucket=bucket, key=key, fileobj=file_obj_for_s3)
            logger.log_step("s3업로드 완료")
            
            # 6. 데이터베이스 저장 (기본 정보만)
            file_size_mb = len(wav_content) / (1024 * 1024)
            estimated_duration_ms = int(file_size_mb * 1000)
            
            voice = self.db_service.create_voice(
                voice_key=key,
                voice_name=wav_filename,
                duration_ms=estimated_duration_ms,
                user_id=user.user_id,
                sample_rate=16000
            )
            # ensure job row
            ensure_job_row(self.db, voice.voice_id)
            logger.log_step("데이터베이스 입력 완료")
            
            # logger를 voice_id로 다시 생성 (기존 시간 유지)
            original_start = logger.start_time
            existing_steps = dict(logger.steps)
            existing_order = list(logger.step_order)
            existing_categories = dict(logger.step_category)
            
            clear_logger(0)
            logger = get_performance_logger(voice.voice_id, preserve_time=original_start)
            # 기존 단계들 복사 (order와 category 포함)
            for step in existing_order:
                elapsed = existing_steps[step]
                category = existing_categories.get(step, "serial")
                logger.add_step_with_time(step, elapsed, category)
            logger.voice_id = voice.voice_id
            
            # 7. 비동기 후처리 (STT→NLP, 음성 감정 분석) - WAV 데이터 사용
            # 메모리 모니터링: 비동기 작업 시작 전
            from .memory_monitor import log_memory_info
            log_memory_info(f"Before async tasks - voice_id={voice.voice_id}")
            
            asyncio.create_task(self._process_stt_and_nlp_background(wav_content, wav_filename, voice.voice_id))
            asyncio.create_task(self._process_audio_emotion_background(wav_content, wav_filename, voice.voice_id))
            
            # 8. Voice-Question 매핑 저장
            self.db_service.link_voice_question(voice.voice_id, question_id)
            
            return {
                "success": True,
                "message": "음성 파일과 질문이 성공적으로 업로드되었습니다.",
                "voice_id": voice.voice_id,
                "question_id": question_id
            }
            
        except Exception as e:
            if logger:
                logger.save_to_file()
                clear_logger(logger.voice_id or 0)
            return {
                "success": False,
                "message": f"업로드 실패: {str(e)}"
            }

    def get_user_emotion_monthly_frequency(self, username: str, month: str) -> Dict[str, Any]:
        """사용자 본인의 한달간 감정 빈도수 집계"""
        try:
            user = self.auth_service.get_user_by_username(username)
            if not user:
                return {"success": False, "frequency": {}, "message": "User not found"}
            try:
                y, m = map(int, month.split("-"))
            except Exception:
                return {"success": False, "frequency": {}, "message": "month format YYYY-MM required"}
            results = (
                self.db.query(VoiceAnalyze.top_emotion, func.count())
                .join(Voice, Voice.voice_id == VoiceAnalyze.voice_id)
                .filter(
                    Voice.user_id == user.user_id,
                    extract('year', Voice.created_at) == y,
                    extract('month', Voice.created_at) == m
                )
                .group_by(VoiceAnalyze.top_emotion)
                .all()
            )
            freq = {str(emotion): count for emotion, count in results if emotion}
            return {"success": True, "frequency": freq}
        except Exception as e:
            return {"success": False, "frequency": {}, "message": f"error: {str(e)}"}

    def get_user_emotion_weekly_summary(self, username: str, month: str, week: int) -> Dict[str, Any]:
        """사용자 본인의 월/주차별 요일별 top 감정 요약"""
        try:
            user = self.auth_service.get_user_by_username(username)
            if not user:
                return {"success": False, "weekly": [], "message": "User not found"}
            try:
                y, m = map(int, month.split("-"))
            except Exception:
                return {"success": False, "weekly": [], "message": "month format YYYY-MM required"}
            start_day = (week-1)*7+1
            end_day = min(week*7, monthrange(y, m)[1])
            start_date = datetime(y, m, start_day)
            end_date = datetime(y, m, end_day, 23, 59, 59)
            q = (
                self.db.query(Voice, VoiceAnalyze)
                .join(VoiceAnalyze, Voice.voice_id == VoiceAnalyze.voice_id)
                .filter(
                    Voice.user_id == user.user_id,
                    Voice.created_at >= start_date,
                    Voice.created_at <= end_date,
                ).order_by(Voice.created_at.asc())
            )
            days = defaultdict(list)
            day_first = {}
            for v, va in q:
                d = v.created_at.date()
                em = va.top_emotion
                days[d].append(em)
                if d not in day_first:
                    day_first[d] = em
            result = []
            for d in sorted(days.keys()):
                cnt = Counter(days[d])
                # Unknown이 아닌 감정이 하나라도 있으면 Unknown 제외
                non_unknown_cnt = {k: v for k, v in cnt.items() if k and str(k).lower() not in ("unknown", "null", "none")}
                if non_unknown_cnt:
                    # Unknown 제외하고 top_emotion 선택
                    cnt_filtered = Counter(non_unknown_cnt)
                    top, val = cnt_filtered.most_common(1)[0]
                    top_emotions = [e for e, c in cnt_filtered.items() if c == val]
                    # day_first에서도 Unknown 제외된 감정 중 첫 번째 찾기
                    first_non_unknown = None
                    for em in days[d]:
                        if em and str(em).lower() not in ("unknown", "null", "none"):
                            first_non_unknown = em
                            break
                    selected = first_non_unknown if len(top_emotions) > 1 and first_non_unknown in top_emotions else top
                else:
                    # 모든 감정이 Unknown인 경우에만 Unknown 반환
                    top, val = cnt.most_common(1)[0]
                    top_emotions = [e for e, c in cnt.items() if c == val]
                    selected = day_first[d] if len(top_emotions) > 1 and day_first[d] in top_emotions else top
                result.append({
                    "date": d.isoformat(),
                    "weekday": d.strftime("%a"),
                    "top_emotion": selected
                })
            return {"success": True, "weekly": result}
        except Exception as e:
            return {"success": False, "weekly": [], "message": f"error: {str(e)}"}


def get_voice_service(db: Session) -> VoiceService:
    """음성 서비스 인스턴스 생성"""
    return VoiceService(db)<|MERGE_RESOLUTION|>--- conflicted
+++ resolved
@@ -347,15 +347,13 @@
                 top_confidence_bps=top_conf_bps,
                 model_version=model_version,
             )
-<<<<<<< HEAD
             logger.log_step("모델 작업 완료", category="async")
             logger.log_step("데이터베이스 입력 완료 (모델)", category="async")
             
             # mark audio done and try aggregate
             mark_audio_done(self.db, voice_id)
             try_aggregate(self.db, voice_id)
-=======
->>>>>>> b934defc
+
             print(f"[voice_analyze] saved voice_id={voice_id} top={top_emotion} conf_bps={top_conf_bps}", flush=True)
         except Exception as e:
             print(f"Audio emotion background error: {e}", flush=True)
